--- conflicted
+++ resolved
@@ -674,11 +674,7 @@
 	def _initialize_graph(self, max_learning_rate, dtype):
 		print('initializing graph')
 		self.sess = tf.compat.v1.Session()
-<<<<<<< HEAD
-		self._learning_rate = tf.placeholder(shape=tuple(), dtype=dtype)
-=======
 		self._learning_rate = tf.compat.v1.placeholder(shape=tuple(), dtype=dtype)
->>>>>>> c60310e6
 		self.run_dict = {self._learning_rate: max_learning_rate}
 		self.max_learning_rate = max_learning_rate
 		self.persistent_handles = set([])
